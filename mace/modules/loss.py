--- conflicted
+++ resolved
@@ -53,11 +53,12 @@
         configs_weight * torch.square(ref["forces"] - pred["forces"])
     )  # []
 
+
 def weighted_mean_squared_error_dipole(ref: Batch, pred: TensorDict) -> torch.Tensor:
     # dipole: [n_graphs, ]
     num_atoms = (ref.ptr[1:] - ref.ptr[:-1]).unsqueeze(-1)  # [n_graphs,1]
-    return torch.mean(torch.square((ref['dipole'] - pred['dipole']) / num_atoms))  # []
-    #return torch.mean(torch.square((torch.reshape(ref['dipole'], pred["dipole"].shape) - pred['dipole']) / num_atoms))  # []
+    return torch.mean(torch.square((ref["dipole"] - pred["dipole"]) / num_atoms))  # []
+    # return torch.mean(torch.square((torch.reshape(ref['dipole'], pred["dipole"].shape) - pred['dipole']) / num_atoms))  # []
 
 
 class EnergyForcesLoss(torch.nn.Module):
@@ -122,7 +123,6 @@
     def __repr__(self):
         return f"{self.__class__.__name__}(" f"forces_weight={self.forces_weight:.3f})"
 
-<<<<<<< HEAD
 
 class WeightedEnergyForcesStressLoss(torch.nn.Module):
     def __init__(self, energy_weight=1.0, forces_weight=1.0, stress_weight=1.0) -> None:
@@ -184,15 +184,18 @@
             f"{self.__class__.__name__}(energy_weight={self.energy_weight:.3f}, "
             f"forces_weight={self.forces_weight:.3f}, virials_weight={self.virials_weight:.3f})"
         )
-=======
+
+
 class DipoleSingleLoss(torch.nn.Module):
     def __init__(self, dipole_weight=1.0) -> None:
         super().__init__()
-        self.register_buffer('dipole_weight', torch.tensor(dipole_weight, dtype=torch.get_default_dtype()))
-    
-    def forward(self, ref: Batch, pred: TensorDict) -> torch.Tensor:
-        return (self.dipole_weight * weighted_mean_squared_error_dipole(ref, pred))
-
-    def __repr__(self):
-        return (f'{self.__class__.__name__}('f'dipole_weight={self.dipole_weight:.3f})')
->>>>>>> 2bed67a6
+        self.register_buffer(
+            "dipole_weight",
+            torch.tensor(dipole_weight, dtype=torch.get_default_dtype()),
+        )
+
+    def forward(self, ref: Batch, pred: TensorDict) -> torch.Tensor:
+        return self.dipole_weight * weighted_mean_squared_error_dipole(ref, pred)
+
+    def __repr__(self):
+        return f"{self.__class__.__name__}(" f"dipole_weight={self.dipole_weight:.3f})"