--- conflicted
+++ resolved
@@ -33,7 +33,6 @@
     WeightedHuberEnergyForcesStressLoss,
     WeightedEnergyForcesChargeLoss,
 )
-<<<<<<< HEAD
 from .models import (
     MACE,
     AtomicDipolesMACE,
@@ -47,9 +46,6 @@
     ChargeHeadMACE,
     LatentChargeNormalizedMACE,
 )
-=======
-from .models import MACE, AtomicDipolesMACE, EnergyDipolesMACE, ScaleShiftMACE
->>>>>>> b5faaa07
 from .radial import BesselBasis, GaussianBasis, PolynomialCutoff, ZBLBasis
 from .symmetric_contraction import SymmetricContraction
 from .utils import (
@@ -104,13 +100,8 @@
     "LatentChargeMACE"
     "LatentChargeplusGlobalMACE",
     "ScaleShiftMACE",
-<<<<<<< HEAD
     "ChargeHeadMACE",
     "LatentChargeNormalizedMACE",
-    "BOTNet",
-    "ScaleShiftBOTNet",
-=======
->>>>>>> b5faaa07
     "AtomicDipolesMACE",
     "EnergyDipolesMACE",
     "WeightedEnergyForcesLoss",
