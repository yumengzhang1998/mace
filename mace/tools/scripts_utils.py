###########################################################################################
# Training utils
# Authors: David Kovacs, Ilyes Batatia
# This program is distributed under the MIT License (see MIT.md)
###########################################################################################

import argparse
import ast
import dataclasses
import json
import logging
import os
from typing import Any, Dict, List, Optional, Tuple

import numpy as np
import torch
import torch.distributed
from e3nn import o3
from prettytable import PrettyTable
from torch.optim.swa_utils import SWALR, AveragedModel

from mace import data, modules
from mace.tools import evaluate
from mace.tools.train import SWAContainer


@dataclasses.dataclass
class SubsetCollection:
    train: data.Configurations
    valid: data.Configurations
    tests: List[Tuple[str, data.Configurations]]


def get_dataset_from_xyz(
    work_dir: str,
    train_path: str,
    valid_path: Optional[str],
    valid_fraction: float,
    config_type_weights: Dict,
    test_path: str = None,
    seed: int = 1234,
    keep_isolated_atoms: bool = False,
<<<<<<< HEAD
    head_name: str = "Default",
    energy_key: str = "energy",
    forces_key: str = "forces",
    stress_key: str = "stress",
=======
    energy_key: str = "REF_energy",
    forces_key: str = "REF_forces",
    stress_key: str = "REF_stress",
>>>>>>> e78ae91c
    virials_key: str = "virials",
    dipole_key: str = "dipoles",
    charges_key: str = "charges",
    head_key: str = "head",
) -> Tuple[SubsetCollection, Optional[Dict[int, float]]]:
    """Load training and test dataset from xyz file"""
    atomic_energies_dict, all_train_configs = data.load_from_xyz(
        file_path=train_path,
        config_type_weights=config_type_weights,
        energy_key=energy_key,
        forces_key=forces_key,
        stress_key=stress_key,
        virials_key=virials_key,
        dipole_key=dipole_key,
        charges_key=charges_key,
        head_key=head_key,
        extract_atomic_energies=True,
        keep_isolated_atoms=keep_isolated_atoms,
        head_name=head_name,
    )
    logging.info(
        f"Training set [{len(all_train_configs)} configs, {np.sum([1 if config.energy else 0 for config in all_train_configs])} energy, {np.sum([config.forces.size for config in all_train_configs])} forces] loaded from '{train_path}'"
    )
    if valid_path is not None:
        _, valid_configs = data.load_from_xyz(
            file_path=valid_path,
            config_type_weights=config_type_weights,
            energy_key=energy_key,
            forces_key=forces_key,
            stress_key=stress_key,
            virials_key=virials_key,
            dipole_key=dipole_key,
            charges_key=charges_key,
            head_key=head_key,
            extract_atomic_energies=False,
            head_name=head_name,
        )
        logging.info(
            f"Validation set [{len(valid_configs)} configs, {np.sum([1 if config.energy else 0 for config in valid_configs])} energy, {np.sum([config.forces.size for config in valid_configs])} forces] loaded from '{valid_path}'"
        )
        train_configs = all_train_configs
    else:
        train_configs, valid_configs = data.random_train_valid_split(
            all_train_configs, valid_fraction, seed, work_dir
        )
        logging.info(
            f"Validaton set contains {len(valid_configs)} configurations [{np.sum([1 if config.energy else 0 for config in valid_configs])} energy, {np.sum([config.forces.size for config in valid_configs])} forces]"
        )

    test_configs = []
    if test_path is not None:
        _, all_test_configs = data.load_from_xyz(
            file_path=test_path,
            config_type_weights=config_type_weights,
            energy_key=energy_key,
            forces_key=forces_key,
            dipole_key=dipole_key,
            stress_key=stress_key,
            virials_key=virials_key,
            charges_key=charges_key,
            head_key=head_key,
            extract_atomic_energies=False,
            head_name=head_name,
        )
        # create list of tuples (config_type, list(Atoms))
        test_configs = data.test_config_types(all_test_configs)
        logging.info(
            f"Test set ({len(all_test_configs)} configs) loaded from '{test_path}':"
        )
        for name, tmp_configs in test_configs:
            logging.info(
                f"{name}: {len(tmp_configs)} configs, {np.sum([1 if config.energy else 0 for config in tmp_configs])} energy, {np.sum([config.forces.size for config in tmp_configs])} forces"
            )

    return (
        SubsetCollection(train=train_configs, valid=valid_configs, tests=test_configs),
        atomic_energies_dict,
    )


def get_config_type_weights(ct_weights):
    """
    Get config type weights from command line argument
    """
    try:
        config_type_weights = ast.literal_eval(ct_weights)
        assert isinstance(config_type_weights, dict)
    except Exception as e:  # pylint: disable=W0703
        logging.warning(
            f"Config type weights not specified correctly ({e}), using Default"
        )
        config_type_weights = {"Default": 1.0}
    return config_type_weights


def print_git_commit():
    try:
        import git

        repo = git.Repo(search_parent_directories=True)
        commit = repo.head.commit.hexsha
        logging.debug(f"Current Git commit: {commit}")
        return commit
    except Exception as e:  # pylint: disable=W0703
        logging.debug(f"Error accessing Git repository: {e}")
        return "None"


def extract_config_mace_model(model: torch.nn.Module) -> Dict[str, Any]:
    if model.__class__.__name__ != "ScaleShiftMACE":
        return {"error": "Model is not a ScaleShiftMACE model"}

    def radial_to_name(radial_type):
        if radial_type == "BesselBasis":
            return "bessel"
        if radial_type == "GaussianBasis":
            return "gaussian"
        if radial_type == "ChebychevBasis":
            return "chebyshev"
        return radial_type

    def radial_to_transform(radial):
        if not hasattr(radial, "distance_transform"):
            return None
        if radial.distance_transform.__class__.__name__ == "AgnesiTransform":
            return "Agnesi"
        if radial.distance_transform.__class__.__name__ == "SoftTransform":
            return "Soft"
        return radial.distance_transform.__class__.__name__

    scale = model.scale_shift.scale
    shift = model.scale_shift.shift
    config = {
        "r_max": model.r_max.item(),
        "num_bessel": len(model.radial_embedding.bessel_fn.bessel_weights),
        "num_polynomial_cutoff": model.radial_embedding.cutoff_fn.p.item(),
        "max_ell": model.spherical_harmonics._lmax,  # pylint: disable=protected-access
        "interaction_cls": model.interactions[-1].__class__,
        "interaction_cls_first": model.interactions[0].__class__,
        "num_interactions": model.num_interactions.item(),
        "num_elements": len(model.atomic_numbers),
        "hidden_irreps": o3.Irreps(str(model.products[0].linear.irreps_out)),
        "MLP_irreps": (
            o3.Irreps(str(model.readouts[-1].hidden_irreps))
            if model.num_interactions.item() > 1
            else 1
        ),
        "gate": (
            model.readouts[-1]  # pylint: disable=protected-access
            .non_linearity._modules["acts"][0]
            .f
            if model.num_interactions.item() > 1
            else None
        ),
        "atomic_energies": model.atomic_energies_fn.atomic_energies.cpu().numpy(),
        "avg_num_neighbors": model.interactions[0].avg_num_neighbors,
        "atomic_numbers": model.atomic_numbers,
        "correlation": len(
            model.products[0].symmetric_contractions.contractions[0].weights
        )
        + 1,
        "radial_type": radial_to_name(
            model.radial_embedding.bessel_fn.__class__.__name__
        ),
        "radial_MLP": model.interactions[0].conv_tp_weights.hs[1:-1],
        "pair_repulsion": hasattr(model, "pair_repulsion_fn"),
        "distance_transform": radial_to_transform(model.radial_embedding),
        "atomic_inter_scale": scale.cpu().numpy(),
        "atomic_inter_shift": shift.cpu().numpy(),
    }
    return config


def extract_load(f: str, map_location: str = "cpu") -> torch.nn.Module:
    model = torch.load(f=f, map_location=map_location)
    model_copy = model.__class__(**extract_config_mace_model(model))
    model_copy.load_state_dict(model.state_dict())
    return model_copy.to(map_location)


def extract_model(model: torch.nn.Module, map_location: str = "cpu") -> torch.nn.Module:
    model_copy = model.__class__(**extract_config_mace_model(model))
    model_copy.load_state_dict(model.state_dict())
    return model_copy.to(map_location)


def convert_to_json_format(dict_input):
    for key, value in dict_input.items():
        if isinstance(value, (np.ndarray, torch.Tensor)):
            dict_input[key] = value.tolist()
        # # check if the value is a class and convert it to a string
        elif hasattr(value, "__class__"):
            dict_input[key] = str(value)
    return dict_input


def convert_from_json_format(dict_input):
    dict_output = dict_input.copy()
    if (
        dict_input["interaction_cls"]
        == "<class 'mace.modules.blocks.RealAgnosticResidualInteractionBlock'>"
    ):
        dict_output["interaction_cls"] = (
            modules.blocks.RealAgnosticResidualInteractionBlock
        )
    if (
        dict_input["interaction_cls"]
        == "<class 'mace.modules.blocks.RealAgnosticInteractionBlock'>"
    ):
        dict_output["interaction_cls"] = modules.blocks.RealAgnosticInteractionBlock
    if (
        dict_input["interaction_cls_first"]
        == "<class 'mace.modules.blocks.RealAgnosticResidualInteractionBlock'>"
    ):
        dict_output["interaction_cls_first"] = (
            modules.blocks.RealAgnosticResidualInteractionBlock
        )
    if (
        dict_input["interaction_cls_first"]
        == "<class 'mace.modules.blocks.RealAgnosticInteractionBlock'>"
    ):
        dict_output["interaction_cls_first"] = (
            modules.blocks.RealAgnosticInteractionBlock
        )
    dict_output["r_max"] = float(dict_input["r_max"])
    dict_output["num_bessel"] = int(dict_input["num_bessel"])
    dict_output["num_polynomial_cutoff"] = float(dict_input["num_polynomial_cutoff"])
    dict_output["max_ell"] = int(dict_input["max_ell"])
    dict_output["num_interactions"] = int(dict_input["num_interactions"])
    dict_output["num_elements"] = int(dict_input["num_elements"])
    dict_output["hidden_irreps"] = o3.Irreps(dict_input["hidden_irreps"])
    dict_output["MLP_irreps"] = o3.Irreps(dict_input["MLP_irreps"])
    dict_output["avg_num_neighbors"] = float(dict_input["avg_num_neighbors"])
    dict_output["gate"] = torch.nn.functional.silu
    dict_output["atomic_energies"] = np.array(dict_input["atomic_energies"])
    dict_output["atomic_numbers"] = dict_input["atomic_numbers"]
    dict_output["correlation"] = int(dict_input["correlation"])
    dict_output["radial_type"] = dict_input["radial_type"]
    dict_output["radial_MLP"] = ast.literal_eval(dict_input["radial_MLP"])
    dict_output["pair_repulsion"] = ast.literal_eval(dict_input["pair_repulsion"])
    dict_output["distance_transform"] = dict_input["distance_transform"]
    dict_output["atomic_inter_scale"] = float(dict_input["atomic_inter_scale"])
    dict_output["atomic_inter_shift"] = float(dict_input["atomic_inter_shift"])

    return dict_output


def load_from_json(f: str, map_location: str = "cpu") -> torch.nn.Module:
    extra_files_extract = {"commit.txt": None, "config.json": None}
    model_jit_load = torch.jit.load(
        f, _extra_files=extra_files_extract, map_location=map_location
    )
    model_load_yaml = modules.ScaleShiftMACE(
        **convert_from_json_format(json.loads(extra_files_extract["config.json"]))
    )
    model_load_yaml.load_state_dict(model_jit_load.state_dict())
    return model_load_yaml.to(map_location)


def get_atomic_energies(E0s, train_collection, z_table) -> dict:
    if E0s is not None:
        logging.info(
            "Isolated Atomic Energies (E0s) not in training file, using command line argument"
        )
        if E0s.lower() == "average":
            logging.info(
                "Computing average Atomic Energies using least squares regression"
            )
            # catch if colections.train not defined above
            try:
                assert train_collection is not None
                atomic_energies_dict = data.compute_average_E0s(
                    train_collection, z_table
                )
            except Exception as e:
                raise RuntimeError(
                    f"Could not compute average E0s if no training xyz given, error {e} occured"
                ) from e
        else:
            if E0s.endswith(".json"):
                logging.info(f"Loading atomic energies from {E0s}")
                with open(E0s, "r", encoding="utf-8") as f:
                    atomic_energies_dict = json.load(f)
            else:
                try:
                    atomic_energies_eval = ast.literal_eval(E0s)
                    if not all(
                        isinstance(value, dict)
                        for value in atomic_energies_eval.values()
                    ):
                        atomic_energies_dict = atomic_energies_eval
                    else:
                        atomic_energies_dict = atomic_energies_eval
                    assert isinstance(atomic_energies_dict, dict)
                except Exception as e:
                    raise RuntimeError(
                        f"E0s specified invalidly, error {e} occured"
                    ) from e
    else:
        raise RuntimeError(
            "E0s not found in training file and not specified in command line"
        )
    return atomic_energies_dict


def get_loss_fn(
    args: argparse.Namespace,
    dipole_only: bool,
    compute_dipole: bool,
) -> torch.nn.Module:
    if args.loss == "weighted":
        loss_fn = modules.WeightedEnergyForcesLoss(
            energy_weight=args.energy_weight, forces_weight=args.forces_weight
        )
    elif args.loss == "forces_only":
        loss_fn = modules.WeightedForcesLoss(forces_weight=args.forces_weight)
    elif args.loss == "virials":
        loss_fn = modules.WeightedEnergyForcesVirialsLoss(
            energy_weight=args.energy_weight,
            forces_weight=args.forces_weight,
            virials_weight=args.virials_weight,
        )
    elif args.loss == "stress":
        loss_fn = modules.WeightedEnergyForcesStressLoss(
            energy_weight=args.energy_weight,
            forces_weight=args.forces_weight,
            stress_weight=args.stress_weight,
        )
    elif args.loss == "huber":
        loss_fn = modules.WeightedHuberEnergyForcesStressLoss(
            energy_weight=args.energy_weight,
            forces_weight=args.forces_weight,
            stress_weight=args.stress_weight,
            huber_delta=args.huber_delta,
        )
    elif args.loss == "universal":
        loss_fn = modules.UniversalLoss(
            energy_weight=args.energy_weight,
            forces_weight=args.forces_weight,
            stress_weight=args.stress_weight,
            huber_delta=args.huber_delta,
        )
    elif args.loss == "dipole":
        assert (
            dipole_only is True
        ), "dipole loss can only be used with AtomicDipolesMACE model"
        loss_fn = modules.DipoleSingleLoss(
            dipole_weight=args.dipole_weight,
        )
    elif args.loss == "energy_forces_dipole":
        assert dipole_only is False and compute_dipole is True
        loss_fn = modules.WeightedEnergyForcesDipoleLoss(
            energy_weight=args.energy_weight,
            forces_weight=args.forces_weight,
            dipole_weight=args.dipole_weight,
        )
    else:
        loss_fn = modules.WeightedEnergyForcesLoss(energy_weight=1.0, forces_weight=1.0)
    return loss_fn


def get_swa(
    args: argparse.Namespace,
    model: torch.nn.Module,
    optimizer: torch.optim.Optimizer,
    swas: List[bool],
    dipole_only: bool = False,
):
    assert dipole_only is False, "Stage Two for dipole fitting not implemented"
    swas.append(True)
    if args.start_swa is None:
        args.start_swa = max(1, args.max_num_epochs // 4 * 3)
    else:
        if args.start_swa > args.max_num_epochs:
            logging.info(
                f"Start Stage Two must be less than max_num_epochs, got {args.start_swa} > {args.max_num_epochs}"
            )
            args.start_swa = max(1, args.max_num_epochs // 4 * 3)
            logging.info(f"Setting start Stage Two to {args.start_swa}")
    if args.loss == "forces_only":
        raise ValueError("Can not select Stage Two with forces only loss.")
    if args.loss == "virials":
        loss_fn_energy = modules.WeightedEnergyForcesVirialsLoss(
            energy_weight=args.swa_energy_weight,
            forces_weight=args.swa_forces_weight,
            virials_weight=args.swa_virials_weight,
        )
    elif args.loss == "stress":
        loss_fn_energy = modules.WeightedEnergyForcesStressLoss(
            energy_weight=args.swa_energy_weight,
            forces_weight=args.swa_forces_weight,
            stress_weight=args.swa_stress_weight,
        )
    elif args.loss == "energy_forces_dipole":
        loss_fn_energy = modules.WeightedEnergyForcesDipoleLoss(
            args.swa_energy_weight,
            forces_weight=args.swa_forces_weight,
            dipole_weight=args.swa_dipole_weight,
        )
        logging.info(
            f"Stage Two (after {args.start_swa} epochs) with energy weight : {args.swa_energy_weight}, forces weight : {args.swa_forces_weight}, dipole weight : {args.swa_dipole_weight} and learning rate : {args.swa_lr}"
        )
    elif args.loss == "universal":
        loss_fn_energy = modules.UniversalLoss(
            energy_weight=args.swa_energy_weight,
            forces_weight=args.swa_forces_weight,
            stress_weight=args.swa_stress_weight,
            huber_delta=args.huber_delta,
        )
        logging.info(
            f"Using stochastic weight averaging (after {args.start_swa} epochs) with energy weight : {args.swa_energy_weight}, forces weight : {args.swa_forces_weight}, stress weight : {args.swa_stress_weight} and learning rate : {args.swa_lr}"
        )
    else:
        loss_fn_energy = modules.WeightedEnergyForcesLoss(
            energy_weight=args.swa_energy_weight,
            forces_weight=args.swa_forces_weight,
        )
        logging.info(
            f"Stage Two (after {args.start_swa} epochs) with energy weight : {args.swa_energy_weight}, forces weight : {args.swa_forces_weight} and learning rate : {args.swa_lr}"
        )
    swa = SWAContainer(
        model=AveragedModel(model),
        scheduler=SWALR(
            optimizer=optimizer,
            swa_lr=args.swa_lr,
            anneal_epochs=1,
            anneal_strategy="linear",
        ),
        start=args.start_swa,
        loss_fn=loss_fn_energy,
    )
    return swa, swas


def get_files_with_suffix(dir_path: str, suffix: str) -> List[str]:
    return [
        os.path.join(dir_path, f) for f in os.listdir(dir_path) if f.endswith(suffix)
    ]


def custom_key(key):
    """
    Helper function to sort the keys of the data loader dictionary
    to ensure that the training set, and validation set
    are evaluated first
    """
    if key == "train":
        return (0, key)
    if key == "valid":
        return (1, key)
    return (2, key)


def dict_to_array(input_data, heads):
    if not all(isinstance(value, dict) for value in input_data.values()):
        return np.array(list(input_data.values()))
    unique_keys = set()
    for inner_dict in input_data.values():
        unique_keys.update(inner_dict.keys())
    unique_keys = list(unique_keys)
    sorted_keys = sorted([int(key) for key in unique_keys])
    result_array = np.zeros((len(input_data), len(sorted_keys)))
    for _, (head_name, inner_dict) in enumerate(input_data.items()):
        for key, value in inner_dict.items():
            key_index = sorted_keys.index(int(key))
            head_index = heads.index(head_name)
            result_array[head_index][key_index] = value
    return np.squeeze(result_array)


class LRScheduler:
    def __init__(self, optimizer, args) -> None:
        self.scheduler = args.scheduler
        self._optimizer_type = (
            args.optimizer
        )  # Schedulefree does not need an optimizer but checkpoint handler does.
        if args.scheduler == "ExponentialLR":
            self.lr_scheduler = torch.optim.lr_scheduler.ExponentialLR(
                optimizer=optimizer, gamma=args.lr_scheduler_gamma
            )
        elif args.scheduler == "ReduceLROnPlateau":
            self.lr_scheduler = torch.optim.lr_scheduler.ReduceLROnPlateau(
                optimizer=optimizer,
                factor=args.lr_factor,
                patience=args.scheduler_patience,
            )
        else:
            raise RuntimeError(f"Unknown scheduler: '{args.scheduler}'")

    def step(self, metrics=None, epoch=None):  # pylint: disable=E1123
        if self._optimizer_type == "schedulefree":
            return  # In principle, schedulefree optimizer can be used with a scheduler but the paper suggests it's not necessary
        if self.scheduler == "ExponentialLR":
            self.lr_scheduler.step(epoch=epoch)
        elif self.scheduler == "ReduceLROnPlateau":
            self.lr_scheduler.step(  # pylint: disable=E1123
                metrics=metrics, epoch=epoch
            )

    def __getattr__(self, name):
        if name == "step":
            return self.step
        return getattr(self.lr_scheduler, name)


def create_error_table(
    table_type: str,
    all_data_loaders: dict,
    model: torch.nn.Module,
    loss_fn: torch.nn.Module,
    output_args: Dict[str, bool],
    log_wandb: bool,
    device: str,
    distributed: bool = False,
) -> PrettyTable:
    if log_wandb:
        import wandb
    table = PrettyTable()
    if table_type == "TotalRMSE":
        table.field_names = [
            "config_type",
            "RMSE E / meV",
            "RMSE F / meV / A",
            "relative F RMSE %",
        ]
    elif table_type == "PerAtomRMSE":
        table.field_names = [
            "config_type",
            "RMSE E / meV / atom",
            "RMSE F / meV / A",
            "relative F RMSE %",
        ]
    elif table_type == "PerAtomRMSEstressvirials":
        table.field_names = [
            "config_type",
            "RMSE E / meV / atom",
            "RMSE F / meV / A",
            "relative F RMSE %",
            "RMSE Stress (Virials) / meV / A (A^3)",
        ]
    elif table_type == "PerAtomMAEstressvirials":
        table.field_names = [
            "config_type",
            "MAE E / meV / atom",
            "MAE F / meV / A",
            "relative F MAE %",
            "MAE Stress (Virials) / meV / A (A^3)",
        ]
    elif table_type == "TotalMAE":
        table.field_names = [
            "config_type",
            "MAE E / meV",
            "MAE F / meV / A",
            "relative F MAE %",
        ]
    elif table_type == "PerAtomMAE":
        table.field_names = [
            "config_type",
            "MAE E / meV / atom",
            "MAE F / meV / A",
            "relative F MAE %",
        ]
    elif table_type == "DipoleRMSE":
        table.field_names = [
            "config_type",
            "RMSE MU / mDebye / atom",
            "relative MU RMSE %",
        ]
    elif table_type == "DipoleMAE":
        table.field_names = [
            "config_type",
            "MAE MU / mDebye / atom",
            "relative MU MAE %",
        ]
    elif table_type == "EnergyDipoleRMSE":
        table.field_names = [
            "config_type",
            "RMSE E / meV / atom",
            "RMSE F / meV / A",
            "rel F RMSE %",
            "RMSE MU / mDebye / atom",
            "rel MU RMSE %",
        ]

    for name in sorted(all_data_loaders, key=custom_key):
        data_loader = all_data_loaders[name]
        logging.info(f"Evaluating {name} ...")
        _, metrics = evaluate(
            model,
            loss_fn=loss_fn,
            data_loader=data_loader,
            output_args=output_args,
            device=device,
        )
        if distributed:
            torch.distributed.barrier()

        del data_loader
        torch.cuda.empty_cache()
        if log_wandb:
            wandb_log_dict = {
                name
                + "_final_rmse_e_per_atom": metrics["rmse_e_per_atom"]
                * 1e3,  # meV / atom
                name + "_final_rmse_f": metrics["rmse_f"] * 1e3,  # meV / A
                name + "_final_rel_rmse_f": metrics["rel_rmse_f"],
            }
            wandb.log(wandb_log_dict)
        if table_type == "TotalRMSE":
            table.add_row(
                [
                    name,
                    f"{metrics['rmse_e'] * 1000:8.1f}",
                    f"{metrics['rmse_f'] * 1000:8.1f}",
                    f"{metrics['rel_rmse_f']:8.2f}",
                ]
            )
        elif table_type == "PerAtomRMSE":
            table.add_row(
                [
                    name,
                    f"{metrics['rmse_e_per_atom'] * 1000:8.1f}",
                    f"{metrics['rmse_f'] * 1000:8.1f}",
                    f"{metrics['rel_rmse_f']:8.2f}",
                ]
            )
        elif (
            table_type == "PerAtomRMSEstressvirials"
            and metrics["rmse_stress"] is not None
        ):
            table.add_row(
                [
                    name,
                    f"{metrics['rmse_e_per_atom'] * 1000:8.1f}",
                    f"{metrics['rmse_f'] * 1000:8.1f}",
                    f"{metrics['rel_rmse_f']:8.2f}",
                    f"{metrics['rmse_stress'] * 1000:8.1f}",
                ]
            )
        elif (
            table_type == "PerAtomRMSEstressvirials"
            and metrics["rmse_virials"] is not None
        ):
            table.add_row(
                [
                    name,
                    f"{metrics['rmse_e_per_atom'] * 1000:8.1f}",
                    f"{metrics['rmse_f'] * 1000:8.1f}",
                    f"{metrics['rel_rmse_f']:8.2f}",
                    f"{metrics['rmse_virials'] * 1000:8.1f}",
                ]
            )
        elif (
            table_type == "PerAtomMAEstressvirials"
            and metrics["mae_stress"] is not None
        ):
            table.add_row(
                [
                    name,
                    f"{metrics['mae_e_per_atom'] * 1000:8.1f}",
                    f"{metrics['mae_f'] * 1000:8.1f}",
                    f"{metrics['rel_mae_f']:8.2f}",
                    f"{metrics['mae_stress'] * 1000:8.1f}",
                ]
            )
        elif (
            table_type == "PerAtomMAEstressvirials"
            and metrics["mae_virials"] is not None
        ):
            table.add_row(
                [
                    name,
                    f"{metrics['mae_e_per_atom'] * 1000:8.1f}",
                    f"{metrics['mae_f'] * 1000:8.1f}",
                    f"{metrics['rel_mae_f']:8.2f}",
                    f"{metrics['mae_virials'] * 1000:8.1f}",
                ]
            )
        elif table_type == "TotalMAE":
            table.add_row(
                [
                    name,
                    f"{metrics['mae_e'] * 1000:8.1f}",
                    f"{metrics['mae_f'] * 1000:8.1f}",
                    f"{metrics['rel_mae_f']:8.2f}",
                ]
            )
        elif table_type == "PerAtomMAE":
            table.add_row(
                [
                    name,
                    f"{metrics['mae_e_per_atom'] * 1000:8.1f}",
                    f"{metrics['mae_f'] * 1000:8.1f}",
                    f"{metrics['rel_mae_f']:8.2f}",
                ]
            )
        elif table_type == "DipoleRMSE":
            table.add_row(
                [
                    name,
                    f"{metrics['rmse_mu_per_atom'] * 1000:8.2f}",
                    f"{metrics['rel_rmse_mu']:8.1f}",
                ]
            )
        elif table_type == "DipoleMAE":
            table.add_row(
                [
                    name,
                    f"{metrics['mae_mu_per_atom'] * 1000:8.2f}",
                    f"{metrics['rel_mae_mu']:8.1f}",
                ]
            )
        elif table_type == "EnergyDipoleRMSE":
            table.add_row(
                [
                    name,
                    f"{metrics['rmse_e_per_atom'] * 1000:8.1f}",
                    f"{metrics['rmse_f'] * 1000:8.1f}",
                    f"{metrics['rel_rmse_f']:8.1f}",
                    f"{metrics['rmse_mu_per_atom'] * 1000:8.1f}",
                    f"{metrics['rel_rmse_mu']:8.1f}",
                ]
            )
    return table


def check_folder_subfolder(folder_path):
    entries = os.listdir(folder_path)
    for entry in entries:
        full_path = os.path.join(folder_path, entry)
        if os.path.isdir(full_path):
            return True
    return False


def dict_to_namespace(dictionary):
    # Convert the dictionary into an argparse.Namespace
    namespace = argparse.Namespace()
    for key, value in dictionary.items():
        setattr(namespace, key, value)
    return namespace<|MERGE_RESOLUTION|>--- conflicted
+++ resolved
@@ -40,16 +40,10 @@
     test_path: str = None,
     seed: int = 1234,
     keep_isolated_atoms: bool = False,
-<<<<<<< HEAD
     head_name: str = "Default",
-    energy_key: str = "energy",
-    forces_key: str = "forces",
-    stress_key: str = "stress",
-=======
     energy_key: str = "REF_energy",
     forces_key: str = "REF_forces",
     stress_key: str = "REF_stress",
->>>>>>> e78ae91c
     virials_key: str = "virials",
     dipole_key: str = "dipoles",
     charges_key: str = "charges",
