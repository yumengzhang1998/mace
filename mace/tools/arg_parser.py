--- conflicted
+++ resolved
@@ -406,6 +406,12 @@
         default="random",
     )
     parser.add_argument(
+        "--filter_type_pt",
+        help="Filtering method for collecting the pretraining set",
+        choices=["none", "combinations", "inclusive", "exclusive"],
+        default="none",
+    )
+    parser.add_argument(
         "--pt_train_file",
         help="Training set file for the pretrained head",
         type=str,
@@ -472,44 +478,6 @@
         help="Key of atomic charges in training xyz",
         type=str,
         default="REF_charges",
-    )
-
-    # Pretraining-specific keys
-    parser.add_argument(
-        "--pt_energy_key",
-        help="Key of reference energies in pretraining data (defaults to energy_key if not specified)",
-        type=str,
-        default=None,
-    )
-    parser.add_argument(
-        "--pt_forces_key",
-        help="Key of reference forces in pretraining data (defaults to forces_key if not specified)",
-        type=str,
-        default=None,
-    )
-    parser.add_argument(
-        "--pt_virials_key",
-        help="Key of reference virials in pretraining data (defaults to virials_key if not specified)",
-        type=str,
-        default=None,
-    )
-    parser.add_argument(
-        "--pt_stress_key",
-        help="Key of reference stress in pretraining data (defaults to stress_key if not specified)",
-        type=str,
-        default=None,
-    )
-    parser.add_argument(
-        "--pt_dipole_key",
-        help="Key of reference dipoles in pretraining data (defaults to dipole_key if not specified)",
-        type=str,
-        default=None,
-    )
-    parser.add_argument(
-        "--pt_charges_key",
-        help="Key of atomic charges in pretraining data (defaults to charges_key if not specified)",
-        type=str,
-        default=None,
     )
 
     # Loss and optimization
@@ -802,21 +770,12 @@
             "--config",
             type=str,
             is_config_file=True,
-<<<<<<< HEAD
-            help="config file to agregate options",
-=======
             help="config file to aggregate options",
->>>>>>> fd6fddaf
         )
     except ImportError:
         parser = argparse.ArgumentParser(
             formatter_class=argparse.ArgumentDefaultsHelpFormatter,
         )
-<<<<<<< HEAD
-    
-=======
-
->>>>>>> fd6fddaf
     parser.add_argument(
         "--train_file",
         help="Training set h5 file",
