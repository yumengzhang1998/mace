--- conflicted
+++ resolved
@@ -215,7 +215,6 @@
             if "ScheduleFree" in type(optimizer).__name__:
                 optimizer.eval()
             with param_context:
-<<<<<<< HEAD
                 valid_loss = 0.0
                 wandb_log_dict = {}
                 for valid_loader_name, valid_loader in valid_loaders.items():
@@ -227,67 +226,28 @@
                         device=device,
                     )
                     valid_loss += valid_loss_head
-                    valid_err_log(
-                        valid_loss_head,
-                        eval_metrics,
-                        logger,
-                        log_errors,
-                        epoch,
-                        valid_loader_name,
-                    )
-                    if log_wandb:
-                        wandb_log_dict[valid_loader_name] = {
-                            "epoch": epoch,
-                            "valid_loss": valid_loss_head,
-                            "valid_rmse_e_per_atom": eval_metrics["rmse_e_per_atom"],
-                            "valid_rmse_f": eval_metrics["rmse_f"],
-                        }
+                    if rank == 0:
+                        valid_err_log(
+                            valid_loss_head,
+                            eval_metrics,
+                            logger,
+                            log_errors,
+                            epoch,
+                            valid_loader_name,
+                        )
+                        if log_wandb:
+                            wandb_log_dict[valid_loader_name] = {
+                                "epoch": epoch,
+                                "valid_loss": valid_loss_head,
+                                "valid_rmse_e_per_atom": eval_metrics[
+                                    "rmse_e_per_atom"
+                                ],
+                                "valid_rmse_f": eval_metrics["rmse_f"],
+                            }
 
             if log_wandb:
                 wandb.log(wandb_log_dict)
-
-            if valid_loss >= lowest_loss:
-                patience_counter += 1
-                if patience_counter >= patience and (
-                    swa is not None and epoch < swa.start
-                ):
-                    logging.info(
-                        f"Stopping optimization after {patience_counter} epochs without improvement and starting swa"
-                    )
-                    epoch = swa.start
-                elif patience_counter >= patience and (
-                    swa is None or epoch >= swa.start
-                ):
-                    logging.info(
-                        f"Stopping optimization after {patience_counter} epochs without improvement"
-                    )
-                    break
-                if save_all_checkpoints:
-=======
-                valid_loss, eval_metrics = evaluate(
-                    model=model_to_evaluate,
-                    loss_fn=loss_fn,
-                    data_loader=valid_loader,
-                    output_args=output_args,
-                    device=device,
-                )
             if rank == 0:
-                valid_err_log(
-                    valid_loss,
-                    eval_metrics,
-                    logger,
-                    log_errors,
-                    epoch,
-                )
-                if log_wandb:
-                    wandb_log_dict = {
-                        "epoch": epoch,
-                        "valid_loss": valid_loss,
-                        "valid_rmse_e_per_atom": eval_metrics["rmse_e_per_atom"],
-                        "valid_rmse_f": eval_metrics["rmse_f"],
-                    }
-                    wandb.log(wandb_log_dict)
-
                 if valid_loss >= lowest_loss:
                     patience_counter += 1
                     if patience_counter >= patience and epoch < swa.start:
@@ -315,7 +275,6 @@
                 else:
                     lowest_loss = valid_loss
                     patience_counter = 0
->>>>>>> b76a2a94
                     param_context = (
                         ema.average_parameters() if ema is not None else nullcontext()
                     )
