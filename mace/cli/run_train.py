--- conflicted
+++ resolved
@@ -618,13 +618,8 @@
             args.start_swa = max(1, args.max_num_epochs // 4 * 3)
         else:
             if args.start_swa > args.max_num_epochs:
-<<<<<<< HEAD
-                logging.warning(
-                    f"Start swa must be less than max_num_epochs, got {args.start_swa} > {args.max_num_epochs}"
-=======
                 logging.info(
                     f"Start Stage Two must be less than max_num_epochs, got {args.start_swa} > {args.max_num_epochs}"
->>>>>>> 575af017
                 )
                 args.start_swa = max(1, args.max_num_epochs // 4 * 3)
                 logging.info(f"Setting start Stage Two to {args.start_swa}")
