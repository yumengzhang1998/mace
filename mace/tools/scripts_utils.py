--- conflicted
+++ resolved
@@ -318,14 +318,11 @@
             output_args=output_args,
             device=device,
         )
-<<<<<<< HEAD
         if distributed:
             torch.distributed.barrier()
             
         del data_loader
         torch.cuda.empty_cache()
-=======
->>>>>>> 2292f8df
         if log_wandb:
             wandb_log_dict = {
                 name
