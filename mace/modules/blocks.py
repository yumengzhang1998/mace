--- conflicted
+++ resolved
@@ -29,15 +29,7 @@
         super().__init__()
         self.linear = o3.Linear(irreps_in=irreps_in, irreps_out=irreps_out)
 
-    def forward(
-<<<<<<< HEAD
-        self,
-        node_attrs: torch.Tensor,
-    ) -> torch.Tensor:  # [n_nodes, irreps]
-=======
-        self, node_attrs: torch.Tensor,  # [n_nodes, irreps]
-    ):
->>>>>>> 75d3028f
+    def forward(self, node_attrs: torch.Tensor,) -> torch.Tensor:  # [n_nodes, irreps]
         return self.linear(node_attrs)
 
 
@@ -69,9 +61,7 @@
         return self.linear_2(x)  # [n_nodes, 1]
 
 
-<<<<<<< HEAD
-@compile_mode("script")
-=======
+@compile_mode("script")
 class LinearDipoleReadoutBlock(torch.nn.Module):
     def __init__(self, irreps_in: o3.Irreps, dipole_only: bool = False):
         super().__init__()
@@ -85,6 +75,7 @@
         return self.linear(x)  # [n_nodes, 1]
 
 
+@compile_mode("script")
 class NonLinearDipoleReadoutBlock(torch.nn.Module):
     def __init__(
         self,
@@ -124,7 +115,7 @@
         return self.linear_2(x)  # [n_nodes, 1]
 
 
->>>>>>> 75d3028f
+@compile_mode("script")
 class AtomicEnergiesBlock(torch.nn.Module):
     atomic_energies: torch.Tensor
 
@@ -359,12 +350,8 @@
         # Convolution weights
         input_dim = self.edge_feats_irreps.num_irreps
         self.conv_tp_weights = nn.FullyConnectedNet(
-<<<<<<< HEAD
             [input_dim] + 3 * [64] + [self.conv_tp.weight_numel],
             torch.nn.functional.silu,
-=======
-            [input_dim] + 3 * [64] + [self.conv_tp.weight_numel], torch.nn.SiLU(),
->>>>>>> 75d3028f
         )
 
         # Linear
@@ -430,12 +417,8 @@
         # Convolution weights
         input_dim = self.edge_feats_irreps.num_irreps
         self.conv_tp_weights = nn.FullyConnectedNet(
-<<<<<<< HEAD
             [input_dim] + 3 * [64] + [self.conv_tp.weight_numel],
             torch.nn.functional.silu,
-=======
-            [input_dim] + 3 * [64] + [self.conv_tp.weight_numel], torch.nn.SiLU(),
->>>>>>> 75d3028f
         )
 
         # Linear
@@ -502,12 +485,8 @@
         # Convolution weights
         input_dim = self.edge_feats_irreps.num_irreps
         self.conv_tp_weights = nn.FullyConnectedNet(
-<<<<<<< HEAD
             [input_dim] + 3 * [64] + [self.conv_tp.weight_numel],
             torch.nn.functional.silu,
-=======
-            [input_dim] + 3 * [64] + [self.conv_tp.weight_numel], torch.nn.SiLU(),
->>>>>>> 75d3028f
         )
 
         # Linear
@@ -577,12 +556,8 @@
         # Convolution weights
         input_dim = self.edge_feats_irreps.num_irreps
         self.conv_tp_weights = nn.FullyConnectedNet(
-<<<<<<< HEAD
             [input_dim] + 3 * [64] + [self.conv_tp.weight_numel],
             torch.nn.functional.silu,
-=======
-            [input_dim] + 3 * [64] + [self.conv_tp.weight_numel], torch.nn.SiLU(),
->>>>>>> 75d3028f
         )
 
         # Linear
